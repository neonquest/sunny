--- conflicted
+++ resolved
@@ -26,16 +26,13 @@
 
     try:
         genai.configure(api_key=api_key)
-<<<<<<< HEAD
-        model = genai.GenerativeModel('gemini-pro')
+        model = genai.GenerativeModel('gemini-2.5-flash') # Or other suitable model
 
         existing_tasks_prompt_part = "There are no existing sub-tasks yet."
         if existing_subtask_descriptions:
             existing_tasks_list_str = "\n".join([f"- {desc}" for desc in existing_subtask_descriptions])
             existing_tasks_prompt_part = f"The following sub-tasks already exist for this chore:\n{existing_tasks_list_str}"
-=======
-        model = genai.GenerativeModel('gemini-2.5-flash') # Or other suitable model
->>>>>>> f7368cee
+
 
         prompt = f"""
         You are a helpful assistant for breaking down household chores.
